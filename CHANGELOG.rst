changelog 
*************************

1.5 XX Jul 2017
.................................
* fix wrong evaluation in table's consistent state (row and DDL)
* fix wrong dimensions when building floating point data types 
<<<<<<< HEAD
* add support for DEFAULT value on ADD COLUMN
=======
* add indices to the t_log _replica tables in order to speedup the batch cleanup . 
>>>>>>> c88f9d0b

1.4 - 08 Jul 2017
...........................................
* add varbinary to the type conversion dictionary
* fix wrong quoting when key field is surrounded by backtick `
* add geometry to the supported types
* add varbinary and geometry to hexify in config-example.yaml
* add INDEX and UNIQUE to excluded words when parsing alter table. this prevents the ddl replica to crash when the alter table adds an index
* Fix for `Issue #4 <https://github.com/the4thdoctor/pg_chameleon/issues/4>`_  add generic exception when fallback on inserts to trap unexpected data not handled by psycopg2  
* Replace sync_replica with sync_tables. Check the release notes for implementation.
* Add --version to display the program version.
* Move documentation on ` pgchameleon.org <http://www.pgchameleon.org/documents/index.html>`_ 

1.3.1 - 19 Jun 2017
...........................................
* fix regression in save_master_status when the time is missing in the master's coordinates
* fix missing timestamp for event when capturing a DDL

1.3 - 17 Jun 2017
...........................................
* each source now uses two dedicated log tables for better performance
* set descriptive application_name in postgres process to track the replica activity
* fix race condition when two sources have a batch with the same value in t_replica_batch.ts_created
* add switch --debug for having the log on console with DEBUG verbosity without need to change configuration file
* fix regexp for foreign keys when omitting CONSTRAINT keyword
* change lag display in show_status from seconds to interval for better display
* add quote_col method in sql_token class to ensure all index columns are correctly quoted
* add a release_notes file for the details on the releases 1.3+
* fix wrong timestamp save when updating the last received event in sources
* temporarly disable sync_replica because is not working as expected

1.2 - 25 May 2017
...........................................
* fix deadlock when replicating from multiple sources:
* add source id when cleaning batches
* add missing marker when outputting failed mysql query in copy_tabl_data
* fix wrong decimal handling in build_tab_ddl
* add bool to the data dictionary
* exclude ddl when coming from schemas different from the one replicated
* fix wrong quoting when capturing primary key inline
* add error handling in read_replica
* move the version view management in the pg_engine code

1.1 - 13 May 2017
...........................................
* fix race condition when capturing  queries not tokenised that leave the binglog position unchanged
* completed docstrings in sql_util.py

1.0 - 07 May 2017
............................................
* Completed docstrings in pg_lib.py 

1.0 RC2  -  26 Apr 2017
............................................
* Completed docstrings in global_lib.py and mysql_lib.py
* Partial writing for docstrings in pg_lib.py
* Restore fallback on inserts when the copy batch data fails
* Reorganise documentation in docs

1.0 RC1  -  15 Apr 2017
............................................
* add support for primay key defined as column constraint
* fix regression if null constraint is omitted in a primary key column
* add foreign key generation to detach replica. keys are added invalid and a validation attempt is performed.
* add support for truncate table 
* add parameter out_dir to set the output destination for the csv files during init_replica
* add set tables_only  to table_limit when streaming the mysql replica
* force a close batch on rotate event if binlog changes without any row events collected
* fixed replica regression with python 3.x and empty binary data
* added event_update in hexlify strategy
* add tabulate for nice display for sources/status
* logs are rotated on a daily basis
* removed parameter log_append 
* add parameter log_days_keep to specify how many days keep the logs
* feature freeze


1.0 Beta 2  -  02 Apr 2017
............................................
* add detach replica with automatic sequence reset (no FK generation yet)
* replica speed improvement with the exclusion  of BEGIN,COMMIT when capturing the queries from MySQL
* fix the capturing regexp  for primary keys and foreign keys
* fix version in documentation 


1.0 Beta 1  -  18 Mar 2017
............................................
* changed not python files in package  to work properly with system wide installations
* fixed issue with ALTER TABLE ADD CONSTRAINT
* add datetime.timedelta to json encoding exceptions
* added support for enum in ALTER TABLE MODIFY
* requires psycopg2 2.7 which installs without postgresql headers



1.0 Alpha 4  -  28 Feb 2017
............................................

* Add batch retention to avoid bloating of t_replica_batch
* Packaged for pip, now you can install the replica tool in a virtual env just typing pip install pg_chameleon


1.0 Alpha 3  -  7 Feb 2017
............................................


* Basic DDL Support (CREATE/DROP/ALTER TABLE, DROP PRIMARY KEY)
* Replica from multiple MySQL schema or servers
* Python 3 support


1.0 Alpha 2  -  31 Dec 2016 
............................................

Changelog from alpha 1

* Several fixes in the DDL replica and add support for CHANGE statement.
* Add support for check if process is running already, in order to avoid two replica processes run at the same time.
* Port to python 3.6. This is still experimental. Any feedback is more than welcome.




1.0 Alpha 1  -  27 Nov 2016
............................................

Installation in virtualenv

For working properly you should use virtualenv for installing the requirements via pip
No daemon yet

The script should be executed in a screen session to keep it running. Currently there's no respawning of the process on failure nor failure detector.
psycopg2 requires python and postgresql dev files

The psycopg2's pip installation requires the python development files and postgresql source code.
Please refer to your distribution for fulfilling those requirements.
DDL replica limitations

DDL and DML mixed in the same transaction are not decoded in the right order. This can result in a replica breakage caused by a wrong jsonb descriptor if the DML change the data on the same table modified by the DDL. I know the issue and I'm working on a solution.
Test please!

Please submit the issues you find.
Bear in mind this is an alpha release. if you use the software in production keep an eye on the process to ensure the data is correctly replicated.<|MERGE_RESOLUTION|>--- conflicted
+++ resolved
@@ -5,11 +5,8 @@
 .................................
 * fix wrong evaluation in table's consistent state (row and DDL)
 * fix wrong dimensions when building floating point data types 
-<<<<<<< HEAD
 * add support for DEFAULT value on ADD COLUMN
-=======
-* add indices to the t_log _replica tables in order to speedup the batch cleanup . 
->>>>>>> c88f9d0b
+* add indices to the t_log _replica tables in order to speedup the batch cleanup 
 
 1.4 - 08 Jul 2017
 ...........................................
