--- conflicted
+++ resolved
@@ -4,59 +4,13 @@
 
 
 
-<<<<<<< HEAD
-Current version: 1.0-alpha.1
-=======
 Current version: 1.0 ALPHA_X
->>>>>>> 93c322fc
 
 .. image:: https://readthedocs.org/projects/pg-chameleon/badge/?version=latest
     :target: http://pg-chameleon.readthedocs.io/en/latest/?badge=latest
     :alt: Documentation Status
 
 `Documentation available at readthedocs <http://pg-chameleon.readthedocs.io/>`_
-
-What does it work
-..............................
-* Read the schema specifications from MySQL and replicate the same structure it into PostgreSQL
-* Locks the tables in mysql and gets the master coordinates
-* Create primary keys and indices on PostgreSQL
-* Write in PostgreSQL frontier table
-
-What does seem to work
-..............................
-* Enum support
-* Blob import into bytea (HEX conversion)
-* Read replica from MySQL
-* Copy the data from MySQL to PostgreSQL on the fly
-* Replay of the replicated data in PostgreSQL
-* Create and drop table replica
-* Alter table ADD/DROP column replica
-* Alter table DROP PRIMARY KEY. The table on PostgreSQL is renamed and removed from the replica.
-
-
-What doesn't work
-..............................
-* Full DDL replica 
-* Replica monitoring 
-* Replay statistics
-
-
-DDL replica limitations
-..............................
-DDL and DML mixed in the same transaction are not decoded in the right order. 
-This can result in a replica breakage caused by a wrong jsonb descriptor if
-the DML change the data on the same table modified by the DDL.
-I know the issue and I'm working on a solution.
-
-
-
-Test please!
-..............................
-
-* Please submit the issues you find.
-* Bear in mind this is an alpha release. **if you use the software in production** keep an eye on the process to ensure the data is correctly replicated.
-
 
 Setup 
 **********
@@ -264,10 +218,8 @@
 The databases source and target are tested on FreeBSD 10.3
 
 * MySQL: 5.6.33 
-* PostgreSQL: 9.5.4
+* PostgreSQL: 9.5.5 
   
-<<<<<<< HEAD
-=======
 What does it work
 ..............................
 * Read the schema specifications from MySQL and replicate the same structure it into PostgreSQL
@@ -307,6 +259,6 @@
 
 This software is in a very early stage of development. 
 Please submit the issues you find and please **do not use it in production** unless you know what you're doing.
->>>>>>> 93c322fc
-
-
+
+
+
