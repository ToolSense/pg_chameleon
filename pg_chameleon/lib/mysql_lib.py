import StringIO
import pymysql
import sys
import codecs
import binascii

from pymysqlreplication import BinLogStreamReader
from pymysqlreplication.event import QueryEvent
from pymysqlreplication.row_event import (
    DeleteRowsEvent,
    UpdateRowsEvent,
    WriteRowsEvent,
)
from pymysqlreplication.event import RotateEvent
from pg_chameleon import sql_token

class mysql_connection:
	def __init__(self, global_config):
		self.global_conf=global_config
		self.my_server_id=self.global_conf.my_server_id
		self.mysql_conn=self.global_conf.mysql_conn
		self.my_database=self.global_conf.my_database
		self.my_charset=self.global_conf.my_charset
		self.tables_limit=self.global_conf.tables_limit
		self.replica_batch_size=self.global_conf.replica_batch_size
		self.copy_mode=self.global_conf.copy_mode
		self.my_connection=None
		self.my_cursor=None
		self.my_cursor_fallback=None
		
		
	
	def connect_db(self):
		"""  Establish connection with the database """
		self.my_connection=pymysql.connect(host=self.mysql_conn["host"],
									user=self.mysql_conn["user"],
									password=self.mysql_conn["passwd"],
									db=self.my_database,
									charset=self.my_charset,
									cursorclass=pymysql.cursors.DictCursor)
		self.my_cursor=self.my_connection.cursor()
		self.my_cursor_fallback=self.my_connection.cursor()
	
	def disconnect_db(self):
		self.my_connection.close()
		
		
class mysql_engine:
	def __init__(self, global_config, logger, out_dir="/tmp/"):
		self.hexify=global_config.hexify
		self.logger=logger
		self.out_dir=out_dir
		self.my_tables={}
		self.table_file={}
		self.mysql_con=mysql_connection(global_config)
		self.mysql_con.connect_db()
		self.get_table_metadata()
		self.my_streamer=None
		self.replica_batch_size=self.mysql_con.replica_batch_size
		self.master_status=[]
		self.id_batch=None
		self.replica_verbs=[
										'CREATE', 
										'DROP', 
										'ALTER'
									]
		self.replica_relations=[
												'TABLE', 
												'INDEX'
									]
		self.sql_token=sql_token()
	
	def normalise_query(self, parsed_query):
		"""
			Normalise a query the parsed query in in order to have a standard way to replicate the DDL on PostgreSQL
			The relation's medatada is extracted from mysql's information schema
			:param query: the query string to normalise
		"""
		
	
				
	def read_replica(self, batch_data, pg_engine):
		"""
		Stream the replica using the batch data.
		:param batch_data: The list with the master's batch data.
		"""
		close_batch=False
		total_events=0
		table_type_map=self.get_table_type_map()	
		master_data={}
		group_insert=[]
		id_batch=batch_data[0][0]
		log_file=batch_data[0][1]
		log_position=batch_data[0][2]
		log_table=batch_data[0][3]
		my_stream = BinLogStreamReader(
																connection_settings = self.mysql_con.mysql_conn, 
																server_id=self.mysql_con.my_server_id, 
																only_events=[RotateEvent, DeleteRowsEvent, WriteRowsEvent, UpdateRowsEvent, QueryEvent], 
																log_file=log_file, 
																log_pos=log_position, 
																resume_stream=True, 
																only_schemas=[self.mysql_con.my_database]
														)
		self.logger.debug("log_file %s, log_position %s. id_batch: %s " % (log_file, log_position, id_batch))
		for binlogevent in my_stream:
			total_events+=1
			self.logger.debug("log_file %s, log_position %s. id_batch: %s replica_batch_size:%s total_events:%s " % (log_file, log_position, id_batch, self.replica_batch_size, total_events))
			if isinstance(binlogevent, RotateEvent):
				binlogfile=binlogevent.next_binlog
			elif isinstance(binlogevent, QueryEvent):
				master_data["File"]=binlogfile
				master_data["Position"]=binlogevent.packet.log_pos
				self.sql_token.parse_sql(binlogevent.query)
				for token in self.sql_token.tokenised:
					if len(token)>0:
						schema_name=binlogevent.schema
						
						query_data={
												"binlog":log_file, 
												"logpos":log_position, 
												"schema": schema_name, 
												"batch_id":id_batch, 
												"log_table":log_table
						}
						pg_engine.write_ddl(token, query_data)
						close_batch=True
				self.sql_token.reset_lists()
				
				
			else:
				for row in binlogevent.rows:
					total_events+=1
					log_file=binlogfile
					log_position=binlogevent.packet.log_pos
					table_name=binlogevent.table
					schema_name=binlogevent.schema
					column_map=table_type_map[table_name]
					global_data={
										"binlog":log_file, 
										"logpos":log_position, 
										"schema": schema_name, 
										"table": table_name, 
										"batch_id":id_batch, 
										"log_table":log_table
									}
					event_data={}
					if isinstance(binlogevent, DeleteRowsEvent):
						global_data["action"] = "delete"
						event_values=row["values"]
					elif isinstance(binlogevent, UpdateRowsEvent):
						global_data["action"] = "update"
						event_values=row["after_values"]
					elif isinstance(binlogevent, WriteRowsEvent):
						global_data["action"] = "insert"
						event_values=row["values"]
					for column_name in event_values:
						column_type=column_map[column_name]
						if column_type in self.hexify and event_values[column_name]:
							event_values[column_name]=binascii.hexlify(event_values[column_name])
					event_data = dict(event_data.items() +event_values.items())
					event_insert={"global_data":global_data,"event_data":event_data}
					group_insert.append(event_insert)
					self.logger.debug("Action: %s Total events: %s " % (global_data["action"],  total_events))
					master_data["File"]=log_file
					master_data["Position"]=log_position
					if total_events>=self.replica_batch_size:
						self.logger.debug("total events exceeded. Writing batch.: %s  " % (master_data,  ))
						total_events=0
						pg_engine.write_batch(group_insert)
						group_insert=[]
						close_batch=True
						
		my_stream.close()
		if len(group_insert)>0:
			pg_engine.write_batch(group_insert)
			close_batch=True
		return [master_data, close_batch]

	def run_replica(self, pg_engine):
		"""
		Reads the MySQL replica and stores the data in postgres. 
		
		:param pg_engine: The postgresql engine object required for storing the master coordinates and replaying the batches
		"""
		batch_data=pg_engine.get_batch_data()
		self.logger.debug('batch data: %s' % (batch_data, ))
		if len(batch_data)>0:
			id_batch=batch_data[0][0]
			replica_data=self.read_replica(batch_data, pg_engine)
			master_data=replica_data[0]
			close_batch=replica_data[1]
			if close_batch:
				self.master_status=[]
				self.master_status.append(master_data)
				self.logger.debug("trying to save the master data...")
				next_id_batch=pg_engine.save_master_status(self.master_status)
				if next_id_batch:
					self.logger.debug("new batch created, saving id_batch %s in class variable" % (id_batch))
					self.id_batch=id_batch
				else:
					self.logger.debug("batch not saved. using old id_batch %s" % (self.id_batch))
				if self.id_batch:
					self.logger.debug("updating processed flag for id_batch %s", (id_batch))
					pg_engine.set_batch_processed(id_batch)
					self.id_batch=None
		self.logger.debug("replaying batch.")
		pg_engine.process_batch(self.replica_batch_size)

	def get_table_type_map(self):
		table_type_map={}
		self.logger.debug("collecting table type map")
		sql_tables="""SELECT 
											table_schema,
											table_name
								FROM 
											information_schema.TABLES 
								WHERE 
														table_type='BASE TABLE' 
											AND 	table_schema=%s
								;
							"""
		self.mysql_con.my_cursor.execute(sql_tables, (self.mysql_con.my_database))
		table_list=self.mysql_con.my_cursor.fetchall()
		for table in table_list:
			column_type={}
			sql_columns="""SELECT 
												column_name,
												data_type
												
									FROM 
												information_schema.COLUMNS 
									WHERE 
															table_schema=%s
												AND 	table_name=%s
									ORDER BY 
													ordinal_position
									;
								"""
			self.mysql_con.my_cursor.execute(sql_columns, (self.mysql_con.my_database, table["table_name"]))
			column_data=self.mysql_con.my_cursor.fetchall()
			for column in column_data:
				column_type[column["column_name"]]=column["data_type"]
			table_type_map[table["table_name"]]=column_type
		return table_type_map
		
			
		
	def get_column_metadata(self, table):
		sql_columns="""SELECT 
											column_name,
											column_default,
											ordinal_position,
											data_type,
											character_maximum_length,
											extra,
											column_key,
											is_nullable,
											numeric_precision,
											numeric_scale,
											CASE 
												WHEN data_type="enum"
											THEN	
												SUBSTRING(COLUMN_TYPE,5)
											END AS enum_list,
											CASE
												WHEN 
													data_type IN ('"""+"','".join(self.hexify)+"""')
												THEN
													concat('hex(',column_name,')')
												WHEN 
													data_type IN ('bit')
												THEN
													concat('cast(`',column_name,'` AS unsigned)')
											ELSE
												concat('`',column_name,'`')
											END
											AS column_csv,
											CASE
												WHEN 
													data_type IN ('"""+"','".join(self.hexify)+"""')
												THEN
													concat('hex(',column_name,')')
												WHEN 
													data_type IN ('bit')
												THEN
													concat('cast(`',column_name,'` AS unsigned) AS','`',column_name,'`')
											ELSE
												concat('`',column_name,'`')
											END
											AS column_select
								FROM 
											information_schema.COLUMNS 
								WHERE 
														table_schema=%s
											AND 	table_name=%s
								ORDER BY 
												ordinal_position
								;
							"""
		self.mysql_con.my_cursor.execute(sql_columns, (self.mysql_con.my_database, table))
		column_data=self.mysql_con.my_cursor.fetchall()
		return column_data

	def get_index_metadata(self, table):
		sql_index="""SELECT 
										index_name,
										non_unique,
										GROUP_CONCAT(concat('"',column_name,'"') ORDER BY seq_in_index) as index_columns
									FROM
										information_schema.statistics
									WHERE
														table_schema=%s
											AND 	table_name=%s
											AND	index_type = 'BTREE'
									GROUP BY 
										table_name,
										non_unique,
										index_name
									;
							"""
		self.mysql_con.my_cursor.execute(sql_index, (self.mysql_con.my_database, table))
		index_data=self.mysql_con.my_cursor.fetchall()
		return index_data
	
	def get_table_metadata(self):
		self.logger.info("getting table metadata")
		table_include=""
		if self.mysql_con.tables_limit:
			self.logger.info("table copy limited to tables: %s" % ','.join(self.mysql_con.tables_limit))
			table_include="AND table_name IN ('"+"','".join(self.mysql_con.tables_limit)+"')"
		sql_tables="""SELECT 
											table_schema,
											table_name
								FROM 
											information_schema.TABLES 
								WHERE 
														table_type='BASE TABLE' 
											AND 	table_schema=%s
											"""+table_include+"""
								;
							"""
		
		self.mysql_con.my_cursor.execute(sql_tables, (self.mysql_con.my_database))
		table_list=self.mysql_con.my_cursor.fetchall()
		for table in table_list:
			column_data=self.get_column_metadata(table["table_name"])
			index_data=self.get_index_metadata(table["table_name"])
			dic_table={'name':table["table_name"], 'columns':column_data,  'indices': index_data}
			self.my_tables[table["table_name"]]=dic_table
	
	def print_progress (self, iteration, total, table_name):
		if total>1:
			self.logger.info("Table %s copied %d %%" % (table_name, 100 * float(iteration)/float(total)))
		else:
			self.logger.debug("Table %s copied %d %%" % (table_name, 100 * float(iteration)/float(total)))
		
	def generate_select(self, table_columns, mode="csv"):
		column_list=[]
		columns=""
		if mode=="csv":
			for column in table_columns:
					column_list.append("COALESCE(REPLACE("+column["column_csv"]+", '\"', '\"\"'),'NULL') ")
			columns="REPLACE(CONCAT('\"',CONCAT_WS('\",\"',"+','.join(column_list)+"),'\"'),'\"NULL\"','NULL')"
		if mode=="insert":
			for column in table_columns:
				column_list.append(column["column_select"])
			columns=','.join(column_list)
		return columns
		
	def copy_table_data(self, pg_engine,  copy_max_memory):
		out_file='/tmp/output_copy.csv'
		self.logger.info("locking the tables")
		self.lock_tables()
		for table_name in self.my_tables:
			self.logger.info("copying table "+table_name)
			table=self.my_tables[table_name]
			
			table_name=table["name"]
			table_columns=table["columns"]
			self.logger.debug("counting rows in "+table_name)
			#sql_count="SELECT count(*) as i_cnt FROM `"+table_name+"` ;"
			sql_count=""" 
								SELECT 
										table_rows,
										CASE
											WHEN avg_row_length>0
											then
												round(("""+copy_max_memory+"""/avg_row_length))
										ELSE
											0
										END as copy_limit
									FROM 
										information_schema.TABLES 
									WHERE 
											table_schema=%s 
										AND	table_type='BASE TABLE'
										AND table_name=%s 
									;
			"""
			self.mysql_con.my_cursor.execute(sql_count, (self.mysql_con.my_database, table_name))
			count_rows=self.mysql_con.my_cursor.fetchone()
<<<<<<< HEAD
			num_slices=count_rows["i_cnt"]/limit
			range_slices=range(num_slices+1)
			total_slices=len(range_slices)
			self.logger.debug(table_name +" will be copied in "+str(total_slices)+" slices" )
			columns_csv=self.generate_select(table_columns, mode="csv")
			columns_ins=self.generate_select(table_columns, mode="insert")
			
			
			for slice in range_slices:
				csv_data=""
				sql_out="SELECT "+columns_csv+" as data FROM "+table_name+" LIMIT "+str(slice*limit)+", "+str(limit)+";"
				try:
					self.mysql_con.my_cursor.execute(sql_out)
				except:
					self.logger.debug("an error occurred when pulling out the data from the table %s - sql executed: %s" % (table_name, sql_out))
				csv_results = self.mysql_con.my_cursor.fetchall()
=======
			total_rows=count_rows["table_rows"]
			copy_limit=count_rows["copy_limit"]
			if copy_limit>0:
				num_slices=total_rows/copy_limit
				range_slices=range(num_slices+1)
				total_slices=len(range_slices)
				self.logger.debug(table_name +" will be copied in "+str(total_slices)+" slices" )
				columns_csv=self.generate_select(table_columns, mode="csv")
				columns_ins=self.generate_select(table_columns, mode="insert")
>>>>>>> 3c70398d
				
				
				for slice in range_slices:
					csv_data=""
					sql_out="SELECT "+columns_csv+" as data FROM "+table_name+" LIMIT "+str(slice*copy_limit)+", "+str(copy_limit)+";"
					try:
						self.mysql_con.my_cursor.execute(sql_out)
					except:
						print sql_out
					csv_results = self.mysql_con.my_cursor.fetchall()
					
					csv_data="\n".join(d['data'] for d in csv_results )
					
					if self.mysql_con.copy_mode=='direct':
						csv_file=StringIO.StringIO()
						csv_file.write(csv_data)
						csv_file.seek(0)

					if self.mysql_con.copy_mode=='file':
						csv_file=codecs.open(out_file, 'wb', self.mysql_con.my_charset)
						csv_file.write(csv_data)
						csv_file.close()
						csv_file=open(out_file, 'rb')
						
					try:
						pg_engine.copy_data(table_name, csv_file, self.my_tables)
					except:
						self.logger.info("table %s error in PostgreSQL copy, fallback to insert statements ", (table_name, ))
						
						
						sql_out="SELECT "+columns_ins+"  FROM "+table_name+" LIMIT "+str(slice*copy_limit)+", "+str(copy_limit)+";"
						self.mysql_con.my_cursor_fallback.execute(sql_out)
						insert_data =  self.mysql_con.my_cursor_fallback.fetchall()
						pg_engine.insert_data(table_name, insert_data , self.my_tables)
					self.print_progress(slice+1,total_slices, table_name)
					csv_file.close()
		self.logger.info("releasing the lock")
		self.unlock_tables()
		
	def get_master_status(self):
		t_sql_master="SHOW MASTER STATUS;"
		self.mysql_con.my_cursor.execute(t_sql_master)
		self.master_status=self.mysql_con.my_cursor.fetchall()		
		
	def lock_tables(self):
		""" lock tables and get the log coords """
		self.locked_tables=[]
		for table_name in self.my_tables:
			table=self.my_tables[table_name]
			self.locked_tables.append(table["name"])
		t_sql_lock="FLUSH TABLES "+", ".join(self.locked_tables)+" WITH READ LOCK;"
		self.mysql_con.my_cursor.execute(t_sql_lock)
		self.get_master_status()
	
	def unlock_tables(self):
		""" unlock tables previously locked """
		t_sql_unlock="UNLOCK TABLES;"
		self.mysql_con.my_cursor.execute(t_sql_unlock)
			
			
	def __del__(self):
		self.mysql_con.disconnect_db()<|MERGE_RESOLUTION|>--- conflicted
+++ resolved
@@ -400,24 +400,6 @@
 			"""
 			self.mysql_con.my_cursor.execute(sql_count, (self.mysql_con.my_database, table_name))
 			count_rows=self.mysql_con.my_cursor.fetchone()
-<<<<<<< HEAD
-			num_slices=count_rows["i_cnt"]/limit
-			range_slices=range(num_slices+1)
-			total_slices=len(range_slices)
-			self.logger.debug(table_name +" will be copied in "+str(total_slices)+" slices" )
-			columns_csv=self.generate_select(table_columns, mode="csv")
-			columns_ins=self.generate_select(table_columns, mode="insert")
-			
-			
-			for slice in range_slices:
-				csv_data=""
-				sql_out="SELECT "+columns_csv+" as data FROM "+table_name+" LIMIT "+str(slice*limit)+", "+str(limit)+";"
-				try:
-					self.mysql_con.my_cursor.execute(sql_out)
-				except:
-					self.logger.debug("an error occurred when pulling out the data from the table %s - sql executed: %s" % (table_name, sql_out))
-				csv_results = self.mysql_con.my_cursor.fetchall()
-=======
 			total_rows=count_rows["table_rows"]
 			copy_limit=count_rows["copy_limit"]
 			if copy_limit>0:
@@ -427,8 +409,6 @@
 				self.logger.debug(table_name +" will be copied in "+str(total_slices)+" slices" )
 				columns_csv=self.generate_select(table_columns, mode="csv")
 				columns_ins=self.generate_select(table_columns, mode="insert")
->>>>>>> 3c70398d
-				
 				
 				for slice in range_slices:
 					csv_data=""
@@ -436,7 +416,7 @@
 					try:
 						self.mysql_con.my_cursor.execute(sql_out)
 					except:
-						print sql_out
+						self.logger.debug("an error occurred when pulling out the data from the table %s - sql executed: %s" % (table_name, sql_out))
 					csv_results = self.mysql_con.my_cursor.fetchall()
 					
 					csv_data="\n".join(d['data'] for d in csv_results )
