import re

class sql_token:
	"""
	Class sql_token. Tokenise the sql statements captured by the mysql replication.
	Each statement is converted in a python dictionary being used by pg_engine.
	"""
	def __init__(self):
		self.tokenised=[]
		self.query_list=[]
		self.pkey_cols=[]
		#re for column definitions
		self.m_columns=re.compile(r'\((.*)\)', re.IGNORECASE)
		self.m_inner=re.compile(r'\((.*)\)', re.IGNORECASE)
		#[^,]+[,\s\d\)]+[\w\s]+[,]
		#[^,](\([\d\s,]+\))?
		#transform comma in pipe for dimensions like (30,20) so is safe to split using the comma search
		#((\(\s?\d+\s?),(\s?\d+\s?\)))
		#r.sub(r"\2|\3",sql)
		#re for keys and indices
		self.m_pkeys=re.compile(r',\s*PRIMARY\s*KEY\s*\((.*?)\)\s*', re.IGNORECASE)
		self.m_ukeys=re.compile(r',\s*UNIQUE\s*KEY\s*`?\w*`?\s*\((.*?)\)\s*', re.IGNORECASE)
		self.m_keys=re.compile(r',\s*(?:UNIQUE)?\s*(?:KEY|INDEX)\s*`?\w*`?\s*\((?:.*?)\)\s*', re.IGNORECASE)
		self.m_idx=re.compile(r',\s*(?:KEY|INDEX)\s*`?\w*`?\s*\((.*?)\)\s*', re.IGNORECASE)
		self.m_fkeys=re.compile(r',\s*CONSTRAINT\s*`?\w*`?\s*FOREIGN\s*KEY(?:.*?)(?:ON\s*(?:DELETE|UPDATE)\s*(?:RESTRICT|CASCADE)\s*)+', re.IGNORECASE)
		
		#re for fields
		self.m_field=re.compile(r'(?:`)?(\w*)(?:`)?\s*(?:`)?(\w*\s*(?:precision|varying)?)(?:`)?\s*((\(\s*\d*\s*\)|\(\s*\d*\s*,\s*\d*\s*\))?)', re.IGNORECASE)
		self.m_dbl_dgt=re.compile(r'((\(\s?\d+\s?),(\s?\d+\s?\)))',re.IGNORECASE)
		self.m_pars=re.compile(r'(\((:?.*?)\))', re.IGNORECASE)
		self.m_dimension=re.compile(r'(\(.*?\))', re.IGNORECASE)
		#self.m_enum=re.compile(r'\s*enum\s*\((.*?)\)', re.IGNORECASE|re.DOTALL)
		self.m_fields=re.compile(r'(.*?),', re.IGNORECASE)
		#re for column constraint and auto incremental
		self.m_nulls=re.compile(r'(NOT)?\s*(NULL)', re.IGNORECASE)
		self.m_autoinc=re.compile(r'(AUTO_INCREMENT)', re.IGNORECASE)
		
		#re for query type
		self.m_create_table=re.compile(r'(CREATE\s*TABLE)\s*(?:IF\s*NOT\s*EXISTS)?\s*(?:`)?(\w*)(?:`)?', re.IGNORECASE)
		self.m_drop_table=re.compile(r'(DROP\s*TABLE)\s*(?:IF\s*EXISTS)?\s*(?:`)?(\w*)(?:`)?', re.IGNORECASE)
		self.m_alter_table=re.compile(r'(?:(ALTER\s+?TABLE)\s+(`?\b.*?\b`?))\s+((?:ADD|DROP)\s+COLUMN.*,?)', re.IGNORECASE)
		self.m_drop_primary=re.compile(r'(?:(?:ALTER\s+?TABLE)\s+(`?\b.*?\b`?)\s+(DROP\s+PRIMARY\s+KEY))', re.IGNORECASE)
		self.m_alter_list=re.compile(r'((?:(?:ADD|DROP)\s+COLUMN))(.*?,)', re.IGNORECASE)
		self.m_alter_column=re.compile(r'\s*`?(\w*)`?\s*(\w*)\s*\((.*?)\)', re.IGNORECASE)
		self.m_drop_primary=re.compile(r'(?:(?:ALTER\s+?TABLE)\s+(`?\b.*?\b`?)\s+(DROP\s+PRIMARY\s+KEY))', re.IGNORECASE)
		
	def reset_lists(self):
		self.tokenised=[]
		self.query_list=[]
		
	def parse_column(self, col_def):
		colmatch=self.m_field.search(col_def)
		dimmatch=self.m_dimension.search(col_def)
		#enmatch=self.m_enum.search(col_def)
		#print col_def
		
		col_dic={}
		if colmatch:
			col_dic["column_name"]=colmatch.group(1).strip("`").strip()
			col_dic["data_type"]=colmatch.group(2).lower().strip()
			col_dic["is_nullable"]="YES"
			if dimmatch:
				col_dic["enum_list"]=dimmatch.group(1).replace('|', ',').strip()
				col_dic["character_maximum_length"]=dimmatch.group(1).replace('|', ',').replace('(', '').replace(')', '').strip()
				col_dic["numeric_precision"]=dimmatch.group(1).replace('|', ',').replace('(', '').replace(')', '').strip()
			nullcons=self.m_nulls.search(col_def)
			autoinc=self.m_autoinc.search(col_def)
			if nullcons:
				pkey_list=self.pkey_cols.split(',')
				pkey_list=[cln.strip() for cln in pkey_list]
				if nullcons.group(0)=="NOT NULL" or col_dic["column_name"] in pkey_list:
					col_dic["is_nullable"]="NO"
				else:
					col_dic["is_nullable"]="YES"
			if autoinc:
				col_dic["extra"]="auto_increment"
			else :
				col_dic["extra"]=""
		return col_dic
		
	
	def build_key_dic(self, inner_stat, table_name):
		key_dic={}
		idx_list=[]
		idx_counter=0
		inner_stat=inner_stat.strip()
		#print inner_stat

		pkey=self.m_pkeys.findall(inner_stat)
		ukey=self.m_ukeys.findall(inner_stat)
		idx=self.m_idx.findall(inner_stat)
		if pkey:
			key_dic["index_name"]='PRIMARY'
			key_dic["index_columns"]=pkey[0].replace('`', '"')
			key_dic["non_unique"]=0
			self.pkey_cols=key_dic["index_columns"]
			idx_list.append(dict(key_dic.items()))
			key_dic={}
		if ukey:
			for cols in ukey:
				key_dic["index_name"]='ukidx_'+table_name[0:20]+'_'+str(idx_counter)
				key_dic["index_columns"]=cols.replace('`', '"')
				key_dic["non_unique"]=0
				idx_list.append(dict(key_dic.items()))
				key_dic={}
				idx_counter+=1
		if idx:
			for cols in idx:
				key_dic["index_name"]='idx_'+table_name[0:20]+'_'+str(idx_counter)
				key_dic["index_columns"]=cols.replace('`', '"')
				key_dic["non_unique"]=1
				idx_list.append(dict(key_dic.items()))
				key_dic={}
				idx_counter+=1
		return idx_list
		
	def build_column_dic(self, inner_stat):
		column_list=self.m_fields.findall(inner_stat)
		#print inner_stat
		cols_parse=[]
		for col_def in column_list:
			col_def=col_def.strip()
			col_dic=self.parse_column(col_def)
			if col_dic:
				cols_parse.append(col_dic)
		return cols_parse
		
	
	def parse_create_table(self, sql_create, table_name):
		m_inner=self.m_inner.search(sql_create)
		inner_stat=m_inner.group(1).strip()
		table_dic={}
		column_list=self.m_pkeys.sub( '', inner_stat)
		column_list=self.m_keys.sub( '', column_list)
		column_list=self.m_idx.sub( '', column_list)
		column_list=self.m_fkeys.sub( '', column_list)
		table_dic["indices"]=self.build_key_dic(inner_stat, table_name)
		#print table_dic["indices"]
		#column_list=self.m_dbl_dgt.sub(r"\2|\3",column_list)
		mpars=self.m_pars.findall(column_list)
		for match in mpars:
			new_group=str(match[0]).replace(',', '|')
			column_list=column_list.replace(match[0], new_group)
		column_list=column_list+","
		#print column_list
		table_dic["columns"]=self.build_column_dic(column_list)
		#for item in table_dic["columns"]:
		#	print item
		return table_dic	
		
	def parse_sql(self, sql_string):
		"""
			Splits the sql string in statements using the conventional end of statement marker ;
			A regular expression greps the words and parentesis and a split converts them in
			a list. Each list of words is then stored in the list token_list.
			
			:param sql_string: The sql string with the sql statements.
		"""
		sql_string=re.sub(r'\s+default(.*?),', ' ', sql_string, re.IGNORECASE)
		statements=sql_string.split(';')
		for statement in statements:
			stat_dic={}
			stat_cleanup=re.sub(r'/\*.*?\*/', '', statement, re.DOTALL)
			stat_cleanup=re.sub(r'--.*?\n', '', stat_cleanup)
			stat_cleanup=re.sub(r'[\b)\b]', ' ) ', stat_cleanup)
			stat_cleanup=re.sub(r'[\b(\b]', ' ( ', stat_cleanup)
			stat_cleanup=re.sub(r'[\b,\b]', ', ', stat_cleanup)
			stat_cleanup=stat_cleanup.replace('\n', ' ')
			stat_cleanup=re.sub("\([\w*\s*]\)", " ",  stat_cleanup)
			stat_cleanup=stat_cleanup.strip()
			mcreate_table=self.m_create_table.match(stat_cleanup)
			mdrop_table=self.m_drop_table.match(stat_cleanup)
			malter_table=self.m_alter_table.match(stat_cleanup)
			mdrop_primary=self.m_drop_primary.match(stat_cleanup)
			
<<<<<<< HEAD
			if mdrop_primary:
				stat_dic["command"]="DROP PRIMARY KEY"
				stat_dic["name"]=mdrop_primary.group(1).strip()
			elif mcreate_table:
=======
			#print stat_cleanup
			if mcreate_table:
>>>>>>> 25681afd
				command=' '.join(mcreate_table.group(1).split()).upper().strip()
				stat_dic["command"]=command
				stat_dic["name"]=mcreate_table.group(2)
				create_parsed=self.parse_create_table(stat_cleanup, stat_dic["name"])
				stat_dic["columns"]=create_parsed["columns"]
				stat_dic["indices"]=create_parsed["indices"]				
			elif mdrop_table:
				command=' '.join(mdrop_table.group(1).split()).upper().strip()
				stat_dic["command"]=command
				stat_dic["name"]=mdrop_table.group(2)
			elif malter_table:
				alter_cmd=[]
				alter_stat=malter_table.group(0) + ','
				stat_dic["command"]=malter_table.group(1)
				stat_dic["name"]=malter_table.group(2).strip().strip('`')
				dim_groups=self.m_dimension.findall(alter_stat)
				for dim_group in dim_groups:
					alter_stat=alter_stat.replace(dim_group, dim_group.replace(',','|'))
				
				alter_list=self.m_alter_list.findall(alter_stat)
				for alter_item in alter_list:
					alter_dic={}
					command = ' '.join(alter_item[0].split())
					if command == 'DROP COLUMN':
						alter_dic["command"]=command
						alter_dic["name"]=alter_item[1].strip().strip(',').replace('`', '').strip()

					elif command == 'ADD COLUMN':
						alter_column=self.m_alter_column.search(alter_item[1])
						if alter_column:
							#print alter_column.groups()
							alter_dic["command"]=command
							alter_dic["name"]=alter_column.group(1).strip().strip('`')
							alter_dic["type"]=alter_column.group(2).lower()
							alter_dic["dimension"]=alter_column.group(3).replace('|', ',').strip()
							#print alter_column.groups()
					alter_cmd.append(alter_dic)
					stat_dic["alter_cmd"]=alter_cmd
			elif mdrop_primary:
				stat_dic["command"]="DROP PRIMARY KEY"
				stat_dic["name"]=mdrop_primary.group(1).strip().strip(',').replace('`', '').strip()
			
				
			if stat_dic!={}:
				self.tokenised.append(stat_dic)<|MERGE_RESOLUTION|>--- conflicted
+++ resolved
@@ -173,15 +173,7 @@
 			malter_table=self.m_alter_table.match(stat_cleanup)
 			mdrop_primary=self.m_drop_primary.match(stat_cleanup)
 			
-<<<<<<< HEAD
-			if mdrop_primary:
-				stat_dic["command"]="DROP PRIMARY KEY"
-				stat_dic["name"]=mdrop_primary.group(1).strip()
-			elif mcreate_table:
-=======
-			#print stat_cleanup
 			if mcreate_table:
->>>>>>> 25681afd
 				command=' '.join(mcreate_table.group(1).split()).upper().strip()
 				stat_dic["command"]=command
 				stat_dic["name"]=mcreate_table.group(2)
