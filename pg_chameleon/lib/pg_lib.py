--- conflicted
+++ resolved
@@ -130,42 +130,6 @@
 				self.pg_conn.pgsql_cur.execute(sql_insert, (table_name, self.pg_conn.dest_schema, index["index_columns"].strip()))	
 	
 	def unregister_table(self, table_name):
-<<<<<<< HEAD
-		table_data=self.table_metadata[table_name]
-		self.logger.info("unregistering table %s for replica" % (table_name,))
-		for index in table_data["indices"]:
-			if index["index_name"]=="PRIMARY":
-				sql_insert=""" DELETE FROMsch_chameleon.t_replica_tables 
-											WHERE
-													v_table_name=%s
-												AND	v_schema_name %s
-										;
-								"""
-				self.pg_conn.pgsql_cur.execute(sql_insert, (table_name, self.pg_conn.dest_schema))	
-	
-	def drop_primary_key(self, token):
-		self.logger.info("dropping primary key for table %s" % (token["name"],))
-		sql_gen="""
-						SELECT 
-							format('ALTER TABLE %%I.%%I DROP CONSTRAINT %%I;',
-							table_schema,
-							table_name,
-							constraint_name
-							),
-							table_name,
-							table_schema,
-							constraint_schema,
-							constraint_name
-						FROM 
-							information_schema.key_column_usage 
-						WHERE 
-								table_schema=%s 
-							AND table_name=%s;
-					"""
-		self.pg_conn.pgsql_cur.execute(sql_gen, (self.dest_schema, token["name"]))
-		value_check=self.pg_conn.pgsql_cur.fetchone()
-		cat_version=value_check[0]
-=======
 		self.logger.info("unregistering table %s from the replica catalog" % (table_name,))
 		sql_delete=""" DELETE FROM sch_chameleon.t_replica_tables 
 									WHERE
@@ -181,7 +145,6 @@
 		sql_rename="""ALTER TABLE IF EXISTS "%s"."%s" rename to "%s_%s"; """ % (self.pg_conn.dest_schema, table_name, table_name, table_id)
 		self.logger.debug(sql_rename)
 		self.pg_conn.pgsql_cur.execute(sql_rename)	
->>>>>>> 25681afd
 	
 	def create_tables(self):
 		
