--- conflicted
+++ resolved
@@ -200,10 +200,6 @@
 ;
 
 
-<<<<<<< HEAD
-=======
-
->>>>>>> 16ec83d0
 	
 CREATE OR REPLACE FUNCTION sch_chameleon.fn_process_batch(integer,integer)
 RETURNS BOOLEAN AS
@@ -220,17 +216,13 @@
 		v_i_ddl		integer;
 		v_i_evt_replay	bigint[];
 		v_i_evt_queue		bigint[];
-<<<<<<< HEAD
 		v_ts_evt_source	timestamp without time zone;
-=======
->>>>>>> 16ec83d0
 	BEGIN
 		v_b_loop:=FALSE;
 		v_i_replayed:=0;
 		v_i_ddl:=0;
 		v_i_skipped:=0;
 		
-<<<<<<< HEAD
 		
 		v_i_id_batch:= (
 			SELECT 
@@ -250,25 +242,6 @@
 			LIMIT 1
 			)
 		;
-=======
-		v_i_id_batch:= (
-			SELECT 
-				i_id_batch 
-			FROM ONLY
-				sch_chameleon.t_replica_batch  
-			WHERE 
-					b_started 
-				AND	b_processed 
-				AND	NOT b_replayed
-				AND	i_id_source=p_i_source_id
-			ORDER BY 
-				ts_created 
-			LIMIT 1
-			)
-		;
-		
-		
->>>>>>> 16ec83d0
 
 		v_i_evt_replay:=(
 			SELECT 
@@ -278,12 +251,8 @@
 			WHERE 
 				i_id_batch=v_i_id_batch
 		);
-<<<<<<< HEAD
-		
-		
-=======
-
->>>>>>> 16ec83d0
+		
+		
 		v_i_evt_queue:=(
 			SELECT 
 				i_id_event[p_i_max_events+1:array_length(i_id_event,1)] 
@@ -293,7 +262,6 @@
 				i_id_batch=v_i_id_batch
 		);
 
-<<<<<<< HEAD
 		v_ts_evt_source:=(
 			SELECT 
 				to_timestamp(i_my_event_time)
@@ -305,8 +273,6 @@
 		);
 		
 		
-=======
->>>>>>> 16ec83d0
 		IF v_i_id_batch IS NULL 
 		THEN
 			RETURN v_b_loop;
@@ -418,11 +384,7 @@
 									INNER JOIN sch_chameleon.t_replica_tables tab
 										ON
 												tab.v_table_name=log.v_table_name
-<<<<<<< HEAD
 											AND	tab.v_schema_name=log.v_schema_name
-=======
-											AND tab.v_schema_name=log.v_schema_name
->>>>>>> 16ec83d0
 								WHERE
 										log.i_id_batch=v_i_id_batch
 									AND 	log.i_id_event=ANY(v_i_evt_replay) 
@@ -467,7 +429,6 @@
 			
 		END LOOP;
 		
-<<<<<<< HEAD
 		UPDATE sch_chameleon.t_sources 
 			SET
 				ts_last_replay=v_ts_evt_source
@@ -475,9 +436,6 @@
 			i_id_source=p_i_source_id
 		;
 		
-=======
-
->>>>>>> 16ec83d0
 		IF v_i_replayed=0 AND v_i_ddl=0
 		THEN
 			DELETE FROM sch_chameleon.t_log_replica
@@ -506,7 +464,6 @@
 		ELSE
 			UPDATE ONLY sch_chameleon.t_replica_batch  
 			SET 
-<<<<<<< HEAD
 				b_replayed=True,
 				i_ddl=coalesce(i_ddl,0)+v_i_ddl,
 				i_replayed=coalesce(i_replayed,0)+v_i_replayed,
@@ -515,13 +472,6 @@
 				
 			WHERE
 				i_id_batch=v_i_id_batch
-=======
-				i_ddl=coalesce(i_ddl,0)+v_i_ddl,
-				i_replayed=coalesce(i_replayed,0)+v_i_replayed,
-				ts_replayed=clock_timestamp()
-			WHERE
-				i_id_batch=v_r_rows.i_id_batch
->>>>>>> 16ec83d0
 			;
 
 			UPDATE sch_chameleon.t_batch_events
@@ -542,7 +492,6 @@
 
 			
 		END IF;
-<<<<<<< HEAD
 		
 		v_i_id_batch:= (
 			SELECT 
@@ -561,23 +510,6 @@
 				bat.ts_created 
 			LIMIT 1
 			)
-=======
-
-		v_i_id_batch:= (
-			SELECT 
-				i_id_batch 
-			FROM ONLY
-				sch_ninja.t_replica_batch  
-			WHERE 
-					b_started 
-				AND	b_processed 
-				AND	NOT b_replayed
-				AND	i_id_source=p_i_source_id
-			ORDER BY 
-				ts_created 
-			LIMIT 1
-		)
->>>>>>> 16ec83d0
 		;
 		
 		IF v_i_id_batch IS NOT NULL
@@ -585,13 +517,10 @@
 			v_b_loop=True;
 		END IF;
 		
-<<<<<<< HEAD
-		
-=======
->>>>>>> 16ec83d0
+		
 		RETURN v_b_loop;
 
 	
 	END;
 $BODY$
-LANGUAGE plpgsql;
+LANGUAGE plpgsql;